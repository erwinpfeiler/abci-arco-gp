--- conflicted
+++ resolved
@@ -822,9 +822,6 @@
 
     @classmethod
     def load(cls, path):
-<<<<<<< HEAD
-        param_dict = torch.load(path, weights_only=False)
-=======
         """
         Load an ARCO‐GP agent from disk.
 
@@ -835,5 +832,4 @@
             ABCIArCOGP: Restored agent instance.
         """
         param_dict = torch.load(path)
->>>>>>> 6b172821
         return ABCIArCOGP(param_dict=param_dict)